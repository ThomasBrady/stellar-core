#include "Application.h"
#include "overlay/PeerMaster.h"
#include "lib/util/Logging.h"
#include "util/make_unique.h"

namespace stellar
{
Application::Application(Config const &cfg)
    : mState(BOOTING_STATE),
      mConfig(cfg),
      mWorkerIOService(std::thread::hardware_concurrency()),
      mWork(make_unique<asio::io_service::work>(mWorkerIOService)),
      mPeerMaster(*this),
      mLedgerMaster(*this),
      mTxHerder(*this),
      mFBAMaster(*this),
<<<<<<< HEAD
      mStopSignals(mMainIOService, SIGINT),
      mCommandHandler(*this)
=======
      mHistoryMaster(*this),
      mProcessMaster(*this),
      mStopSignals(mMainIOService, SIGINT)
>>>>>>> b9a737f0
{
    LOG(INFO) << "Application constructing";
    mStopSignals.async_wait([this](asio::error_code const &ec, int sig)
                            {
                                LOG(INFO) << "got signal " << sig
                                          << ", shutting down";
                                this->gracefulStop();
                            });
    unsigned t = std::thread::hardware_concurrency();
    LOG(INFO) << "Worker threads: " << t;
    while (t--)
    {
        mWorkerThreads.emplace_back([this, t]()
                                    {
                                        this->runWorkerThread(t);
                                    });
    }
    LOG(INFO) << "Application constructed";
}

Application::~Application()
{
    LOG(INFO) << "Application destructing";
    gracefulStop();
    joinAllThreads();
    LOG(INFO) << "Application destroyed";
}

void
Application::runWorkerThread(unsigned i)
{
    LOG(INFO) << "Worker thread " << i << " starting";
    mWorkerIOService.run();
    LOG(INFO) << "Worker thread " << i << " complete";
}


void
Application::gracefulStop()
{
    if (!mMainIOService.stopped())
    {
        LOG(INFO) << "Stopping main IO service";
        mMainIOService.stop();
    }
}

void
Application::joinAllThreads()
{
    // We never strictly stop the worker IO service, just release the work-lock
    // that keeps the worker threads alive. This gives them the chance to finish
    // any work that the main thread queued.
    if (mWork)
    {
        LOG(INFO) << "Releasing worker threads";
        mWork.reset();
    }
    unsigned i = 0;
    for (auto &w : mWorkerThreads)
    {
        LOG(INFO) << "Joining worker thread " << i++;
        w.join();
    }

    LOG(INFO) << "All worker threads complete";
}
}<|MERGE_RESOLUTION|>--- conflicted
+++ resolved
@@ -14,14 +14,10 @@
       mLedgerMaster(*this),
       mTxHerder(*this),
       mFBAMaster(*this),
-<<<<<<< HEAD
+      mHistoryMaster(*this),
+      mProcessMaster(*this),
       mStopSignals(mMainIOService, SIGINT),
       mCommandHandler(*this)
-=======
-      mHistoryMaster(*this),
-      mProcessMaster(*this),
-      mStopSignals(mMainIOService, SIGINT)
->>>>>>> b9a737f0
 {
     LOG(INFO) << "Application constructing";
     mStopSignals.async_wait([this](asio::error_code const &ec, int sig)
